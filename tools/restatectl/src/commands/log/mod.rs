// Copyright (c) 2024 -  Restate Software, Inc., Restate GmbH.
// All rights reserved.
//
// Use of this software is governed by the Business Source License
// included in the LICENSE file.
//
// As of the Change Date specified in that file, in accordance with
// the Business Source License, use of this software will be governed
// by the Apache License, Version 2.0.

mod describe_log;
mod dump_log;
mod find_tail;
mod gen_metadata;
pub mod list_logs;
mod reconfigure;
mod trim_log;

use std::{ops::RangeInclusive, str::FromStr};

use cling::prelude::*;

use restate_cli_util::_comfy_table::{Cell, Color};
use restate_cli_util::c_println;
use restate_types::logs::metadata::{ProviderKind, Segment};
use restate_types::replicated_loglet::ReplicatedLogletParams;

#[derive(Run, Subcommand, Clone)]
pub enum Logs {
    /// List the logs by partition
    List(list_logs::ListLogsOpts),
    /// Prints a generated log-metadata in JSON format
    GenerateMetadata(gen_metadata::GenerateLogMetadataOpts),
    /// Get the details of a specific log
    Describe(describe_log::DescribeLogIdOpts),
    /// Dump the contents of a bifrost log
    Dump(dump_log::DumpLogOpts),
    /// Trim a log to a particular Log Sequence Number (LSN)
    Trim(trim_log::TrimLogOpts),
    /// Reconfigure a log by sealing the tail segment
    /// and extending the chain with a new one
    Reconfigure(reconfigure::ReconfigureOpts),
<<<<<<< HEAD
    /// Find and show tail state of a log
    FindTail(find_tail::FindTailOpts),
}

#[derive(Parser, Collect, Clone, Debug)]
struct LogIdRange {
    from: u32,
    to: u32,
}

impl LogIdRange {
    fn new(from: u32, to: u32) -> anyhow::Result<Self> {
        if from > to {
            anyhow::bail!(
                "Invalid log id range: {}..{}, start must be <= end range",
                from,
                to
            )
        } else {
            Ok(LogIdRange { from, to })
        }
    }

    fn iter(&self) -> impl Iterator<Item = u32> {
        self.from..=self.to
    }
}

impl IntoIterator for LogIdRange {
    type IntoIter = RangeInclusive<u32>;
    type Item = u32;
    fn into_iter(self) -> Self::IntoIter {
        self.from..=self.to
    }
}

impl FromStr for LogIdRange {
    type Err = anyhow::Error;

    fn from_str(s: &str) -> Result<Self, Self::Err> {
        let parts: Vec<&str> = s.split("-").collect();
        match parts.len() {
            1 => {
                let n = parts[0].parse()?;
                Ok(LogIdRange::new(n, n)?)
            }
            2 => {
                let from = parts[0].parse()?;
                let to = parts[1].parse()?;
                Ok(LogIdRange::new(from, to)?)
            }
            _ => anyhow::bail!("Invalid log id or log range: {}", s),
        }
=======
}

pub fn render_loglet_params<F>(params: &Option<ReplicatedLogletParams>, render_fn: F) -> Cell
where
    F: FnOnce(&ReplicatedLogletParams) -> Cell,
{
    params
        .as_ref()
        .map(render_fn)
        .unwrap_or_else(|| Cell::new("N/A").fg(Color::Red))
}

pub fn deserialize_replicated_log_params(segment: &Segment) -> Option<ReplicatedLogletParams> {
    match segment.config.kind {
        ProviderKind::Replicated => {
            ReplicatedLogletParams::deserialize_from(segment.config.params.as_bytes())
                .inspect_err(|e| {
                    c_println!(
                        "⚠️ Failed to deserialize ReplicatedLogletParams for segment {}: {}",
                        segment.index(),
                        e
                    );
                })
                .ok()
        }
        _ => None,
>>>>>>> 949ecc79
    }
}<|MERGE_RESOLUTION|>--- conflicted
+++ resolved
@@ -23,6 +23,7 @@
 use restate_cli_util::_comfy_table::{Cell, Color};
 use restate_cli_util::c_println;
 use restate_types::logs::metadata::{ProviderKind, Segment};
+use restate_types::logs::LogId;
 use restate_types::replicated_loglet::ReplicatedLogletParams;
 
 #[derive(Run, Subcommand, Clone)]
@@ -40,7 +41,6 @@
     /// Reconfigure a log by sealing the tail segment
     /// and extending the chain with a new one
     Reconfigure(reconfigure::ReconfigureOpts),
-<<<<<<< HEAD
     /// Find and show tail state of a log
     FindTail(find_tail::FindTailOpts),
 }
@@ -94,7 +94,14 @@
             }
             _ => anyhow::bail!("Invalid log id or log range: {}", s),
         }
-=======
+    }
+}
+
+impl From<&LogId> for LogIdRange {
+    fn from(log_id: &LogId) -> Self {
+        let id = (*log_id).into();
+        LogIdRange::new(id, id).unwrap()
+    }
 }
 
 pub fn render_loglet_params<F>(params: &Option<ReplicatedLogletParams>, render_fn: F) -> Cell
@@ -121,6 +128,5 @@
                 .ok()
         }
         _ => None,
->>>>>>> 949ecc79
     }
 }